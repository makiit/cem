--- conflicted
+++ resolved
@@ -72,13 +72,8 @@
             component corresponding to the concept classification loss. Default
             is 0.01.
         :param float task_loss_weight: Weight to be used for the final loss'
-<<<<<<< HEAD
-            component corresponding to the output task classification loss. Default
-            is 1.
-=======
             component corresponding to the output task classification loss.
             Default is 1.
->>>>>>> 5c1a8b9b
 
         :param Pytorch.Module c2y_model:  A valid pytorch Module used to map the
             CEM's bottleneck (with size n_concepts * emb_size) to `n_tasks`
@@ -89,66 +84,24 @@
             hidden layers to be used in the MLP to predict classes from the
             bottleneck if c2y_model was NOT provided. If not given, then we will
             use a simple linear layer to map the bottleneck to the output classes.
-<<<<<<< HEAD
-        :param Fun[(int), Pytorch.Module] c_extractor_arch: A generator function for
-            the latent code generator model that takes as an input the size of the
-            latent code before the concept embedding generators act (using an
-            argument called `output_dim`) and returns a valid Pytorch Module
-            that maps this CEM's inputs to the latent space of the requested size.
-=======
         :param Fun[(int), Pytorch.Module] c_extractor_arch: A generator function
             for the latent code generator model that takes as an input the size
             of the latent code before the concept embedding generators act (
             using an argument called `output_dim`) and returns a valid Pytorch
             Module that maps this CEM's inputs to the latent space of the
             requested size.
->>>>>>> 5c1a8b9b
 
         :param str optimizer:  The name of the optimizer to use. Must be one of
             `adam` or `sgd`. Default is `adam`.
         :param float momentum: Momentum used for optimization. Default is 0.9.
-<<<<<<< HEAD
-        :param float learning_rate:  Learning rate used for optimization. Default is
-            0.01.
-        :param float weight_decay: The weight decay factor used during optimization.
-            Default is 4e-05.
-=======
         :param float learning_rate:  Learning rate used for optimization.
             Default is 0.01.
         :param float weight_decay: The weight decay factor used during
             optimization. Default is 4e-05.
->>>>>>> 5c1a8b9b
         :param List[float] weight_loss: Either None or a list with n_concepts
             elements indicating the weights assigned to each predicted concept
             during the loss computation. Could be used to improve
             performance/fairness in imbalanced datasets.
-<<<<<<< HEAD
-        :param List[float] task_class_weights: Either None or a list with n_tasks
-            elements indicating the weights assigned to each output class
-            during the loss computation. Could be used to improve
-            performance/fairness in imbalanced datasets.
-
-        :param List[float] active_intervention_values: A list of n_concepts values
-            to use when positively intervening in a given concept (i.e., setting
-            concept c_i to 1 would imply setting its corresponding
-            predicted concept to active_intervention_values[i]). If not given, then
-            we will assume that we use `1` for all concepts. This parameter is
-            important when intervening in CEMs that do not have sigmoidal concepts,
-            as the intervention thresholds must then be inferred from their
-            empirical training distribution.
-        :param List[float] inactive_intervention_values: A list of n_concepts values
-            to use when negatively intervening in a given concept (i.e., setting
-            concept c_i to 0 would imply setting its corresponding
-            predicted concept to inactive_intervention_values[i]). If not given,
-            then we will assume that we use `0` for all concepts.
-        :param Callable[(np.ndarray, np.ndarray, np.ndarray), np.ndarray] intervention_policy:
-            An optional intervention policy to be used when intervening on a test
-            batch sample x (first argument), with corresponding true concepts c
-            (second argument), and true labels y (third argument). The policy must
-            produce as an output a list of concept indices to intervene (in batch
-            form) or a batch of binary masks indicating which concepts we will
-            intervene on.
-=======
         :param List[float] task_class_weights: Either None or a list with
             n_tasks elements indicating the weights assigned to each output
             class during the loss computation. Could be used to improve
@@ -174,7 +127,6 @@
             The policy must produce as an output a list of concept indices to
             intervene (in batch form) or a batch of binary masks indicating
             which concepts we will intervene on.
->>>>>>> 5c1a8b9b
 
         :param List[int] top_k_accuracy: List of top k values to report accuracy
             for during training/testing when the number of tasks is high.
